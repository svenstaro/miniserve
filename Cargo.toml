--- conflicted
+++ resolved
@@ -31,14 +31,9 @@
 clap = { version = "4", features = ["derive", "cargo", "wrap_help", "deprecated"] }
 clap_complete = "4"
 clap_mangen = "0.2"
-<<<<<<< HEAD
-comrak = { version = "0.14", default-features = false }
-fast_qr = "0.5.1"
-fs_extra = "1.2.0"
-=======
 comrak = { version = "0.15", default-features = false }
 fast_qr = { version = "0.6", features = ["svg"] }
->>>>>>> 3320852c
+fs_extra = "1.2.0"
 futures = "0.3"
 get_if_addrs = "0.5"
 hex = "0.4"
