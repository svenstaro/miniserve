--- conflicted
+++ resolved
@@ -47,21 +47,12 @@
     #[arg(long, requires = "index")]
     pub spa: bool,
 
-<<<<<<< HEAD
-    /// Port to listen on
-    #[clap(short = 'p', long = "port", default_value = "8080")]
-    pub port: u16,
-
-    /// Interface or unix socket path to listen on
-    #[clap(
-=======
     /// Port to use
     #[arg(short = 'p', long = "port", default_value = "8080")]
     pub port: u16,
 
     /// Interface to listen on
     #[arg(
->>>>>>> 4a607b15
         short = 'i',
         long = "interfaces",
         value_parser(parse_interface),
