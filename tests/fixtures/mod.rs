use assert_cmd::prelude::*;
use assert_fs::fixture::TempDir;
use assert_fs::prelude::*;
use port_check::free_local_port;
use reqwest::Url;
use rstest::fixture;
use std::fmt::Display;
use std::path::Path;
use std::process::{Child, Command, Stdio};
use std::thread::sleep;
use std::time::{Duration, Instant};

/// Error type used by tests
pub type Error = Box<dyn std::error::Error>;

/// File names for testing purpose
#[allow(dead_code)]
pub static FILES: &[&str] = &[
    "test.txt",
    "test.html",
    "test.mkv",
    #[cfg(not(windows))]
    "test \" \' & < >.csv",
    "😀.data",
    "⎙.mp4",
    "#[]{}()@!$&'`+,;= %20.test",
    #[cfg(unix)]
    ":?#[]{}<>()@!$&'`|*+,;= %20.test",
    #[cfg(not(windows))]
    "foo\\bar.test",
];

/// Hidden files for testing purpose
#[allow(dead_code)]
pub static HIDDEN_FILES: &[&str] = &[".hidden_file1", ".hidden_file2"];

/// Directory names for testing purpose
#[allow(dead_code)]
pub static DIRECTORIES: &[&str] = &["dira/", "dirb/", "dirc/"];

/// Hidden directories for testing purpose
#[allow(dead_code)]
pub static HIDDEN_DIRECTORIES: &[&str] = &[".hidden_dir1/", ".hidden_dir2/"];

/// Name of a deeply nested file
#[allow(dead_code)]
pub static DEEPLY_NESTED_FILE: &str = "very/deeply/nested/test.rs";

/// Test fixture which creates a temporary directory with a few files and directories inside.
/// The directories also contain files.
#[fixture]
#[allow(dead_code)]
pub fn tmpdir() -> TempDir {
    let tmpdir = assert_fs::TempDir::new().expect("Couldn't create a temp dir for tests");
    let mut files = FILES.to_vec();
    files.extend_from_slice(HIDDEN_FILES);
    for file in &files {
        tmpdir
            .child(file)
            .write_str("Test Hello Yes")
            .expect("Couldn't write to file");
    }

    let mut directories = DIRECTORIES.to_vec();
    directories.extend_from_slice(HIDDEN_DIRECTORIES);
    for directory in directories {
        for file in &files {
            tmpdir
                .child(format!("{directory}{file}"))
                .write_str(&format!("This is {directory}{file}"))
                .expect("Couldn't write to file");
        }
    }

    tmpdir
        .child(DEEPLY_NESTED_FILE)
        .write_str("File in a deeply nested directory.")
        .expect("Couldn't write to file");
    tmpdir
}

/// Get a free port.
#[fixture]
#[allow(dead_code)]
pub fn port() -> u16 {
    free_local_port().expect("Couldn't find a free local port")
}

fn copy_tls<P: Display>(path: P) {
    std::fs::copy(
        "tests/data/cert.pem",
        &format!("{}/cert.pem", path),
    )
    .unwrap();
    std::fs::copy(
        "tests/data/key_pkcs1.pem",
        &format!("{}/key_pkcs1.pem", path),
    )
    .unwrap();
    std::fs::copy(
        "tests/data/key_pkcs8.pem",
        &format!("{}/key_pkcs8.pem", path),
    )
    .unwrap();
}

/// Run miniserve as a server; Start with a temporary directory, a free port and some
/// optional arguments then wait for a while for the server setup to complete.
#[fixture]
#[allow(dead_code)]
pub fn server<I>(#[default(&[] as &[&str])] args: I) -> TestServer
where
    I: IntoIterator + Clone,
    I::Item: AsRef<std::ffi::OsStr>,
{
    let port = port();
    let tmpdir = tmpdir();

    copy_tls(tmpdir.path().display());

    let mut socket_path = tmpdir.to_path_buf();
    socket_path.push("miniserve.socket");

    let child = Command::cargo_bin("miniserve")
        .expect("Couldn't find test binary")
        .current_dir(tmpdir.path())
        .arg(tmpdir.path())
        .arg("-p")
        .arg(port.to_string())
        .args(args.clone())
        .stdout(Stdio::null())
        .spawn()
        .expect("Couldn't run test binary");

    let is_tls = args
        .into_iter()
        .any(|x| x.as_ref().to_str().unwrap().contains("tls"));

    wait_for(port, socket_path.as_path());
    TestServer::new(port, tmpdir, child, is_tls)
}

/// Same as `server()` but ignore stderr
#[fixture]
#[allow(dead_code)]
pub fn server_no_stderr<I>(#[default(&[] as &[&str])] args: I) -> TestServer
where
    I: IntoIterator + Clone,
    I::Item: AsRef<std::ffi::OsStr>,
{
    let port = port();
    let tmpdir = tmpdir();
    
    copy_tls(tmpdir.path().display());

    let mut socket_path = tmpdir.to_path_buf();
    socket_path.push("miniserve.socket");

    let child = Command::cargo_bin("miniserve")
        .expect("Couldn't find test binary")
        .current_dir(tmpdir.path())
        .arg(tmpdir.path())
        .arg("-p")
        .arg(port.to_string())
        .args(args.clone())
        .stdout(Stdio::null())
        .stderr(Stdio::null())
        .spawn()
        .expect("Couldn't run test binary");

    let is_tls = args
        .into_iter()
        .any(|x| x.as_ref().to_str().unwrap().contains("tls"));

    wait_for(port, socket_path.as_path());
    TestServer::new(port, tmpdir, child, is_tls)
}

/// Wait a max of 1s for the port to become available.
fn wait_for(port: u16, socket: &Path) {
    let start_wait = Instant::now();

<<<<<<< HEAD
    while !port_check::is_port_reachable(format!("[::1]:{}", port))
        && !port_check::is_port_reachable(format!("localhost:{}", port))
        && !socket.exists()
    {
=======
    while !port_check::is_port_reachable(format!("localhost:{port}")) {
>>>>>>> 646742fd
        sleep(Duration::from_millis(100));

        if start_wait.elapsed().as_secs() > 1 {
            panic!("timeout waiting for port {port}");
        }
    }
}

#[allow(dead_code)]
pub struct TestServer {
    port: u16,
    tmpdir: TempDir,
    child: Child,
    is_tls: bool,
}

#[allow(dead_code)]
impl TestServer {
    pub fn new(port: u16, tmpdir: TempDir, child: Child, is_tls: bool) -> Self {
        Self {
            port,
            tmpdir,
            child,
            is_tls,
        }
    }

    pub fn url(&self) -> Url {
        let protocol = if self.is_tls { "https" } else { "http" };
        Url::parse(&format!("{}://localhost:{}", protocol, self.port)).unwrap()
    }

    pub fn path(&self) -> &std::path::Path {
        self.tmpdir.path()
    }

    pub fn port(&self) -> u16 {
        self.port
    }
}

impl Drop for TestServer {
    fn drop(&mut self) {
        self.child.kill().expect("Couldn't kill test server");
        self.child.wait().unwrap();
    }
}<|MERGE_RESOLUTION|>--- conflicted
+++ resolved
@@ -180,14 +180,10 @@
 fn wait_for(port: u16, socket: &Path) {
     let start_wait = Instant::now();
 
-<<<<<<< HEAD
     while !port_check::is_port_reachable(format!("[::1]:{}", port))
         && !port_check::is_port_reachable(format!("localhost:{}", port))
         && !socket.exists()
     {
-=======
-    while !port_check::is_port_reachable(format!("localhost:{port}")) {
->>>>>>> 646742fd
         sleep(Duration::from_millis(100));
 
         if start_wait.elapsed().as_secs() > 1 {
