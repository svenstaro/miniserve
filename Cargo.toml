--- conflicted
+++ resolved
@@ -26,8 +26,5 @@
 base64 = "0.10"
 percent-encoding = "1.0.1"
 htmlescape = "0.3.1"
-<<<<<<< HEAD
 nanoid = "0.2.0"
-=======
-bytesize = "1.0.0"
->>>>>>> 87e24527
+bytesize = "1.0.0"