mod fixtures;

use assert_cmd::Command;
use fixtures::{server, Error, TestServer, FILES};
use predicates::str::contains;
use reqwest::blocking::ClientBuilder;
use rstest::rstest;
use select::{document::Document, node::Node};

/// Can start the server with TLS and receive encrypted responses.
#[rstest]
#[case(server(&[
        "--tls-cert", "cert.pem",
        "--tls-key", "key_pkcs8.pem",
]))]
#[case(server(&[
        "--tls-cert", "cert.pem",
        "--tls-key", "key_pkcs1.pem",
]))]
fn tls_works(#[case] server: TestServer) -> Result<(), Error> {
    let client = ClientBuilder::new()
        .danger_accept_invalid_certs(true)
        .build()?;
    let body = client.get(server.url()).send()?.error_for_status()?;
    let parsed = Document::from_read(body)?;
    for &file in FILES {
        assert!(parsed.find(|x: &Node| x.text() == file).next().is_some());
    }

    Ok(())
}

/// Wrong path for cert throws error.
#[rstest]
fn wrong_path_cert() -> Result<(), Error> {
    Command::cargo_bin("miniserve")?
<<<<<<< HEAD
        .args(&["--tls-cert", "wrong", "--tls-key", "key.pem"])
=======
        .args(["--tls-cert", "wrong", "--tls-key", "tests/data/key.pem"])
>>>>>>> 646742fd
        .assert()
        .failure()
        .stderr(contains("Error: Couldn't access TLS certificate \"wrong\""));

    Ok(())
}

/// Wrong paths for key throws errors.
#[rstest]
fn wrong_path_key() -> Result<(), Error> {
    Command::cargo_bin("miniserve")?
        .args(["--tls-cert", "tests/data/cert.pem", "--tls-key", "wrong"])
        .assert()
        .failure()
        .stderr(contains("Error: Couldn't access TLS key \"wrong\""));

    Ok(())
}<|MERGE_RESOLUTION|>--- conflicted
+++ resolved
@@ -34,11 +34,7 @@
 #[rstest]
 fn wrong_path_cert() -> Result<(), Error> {
     Command::cargo_bin("miniserve")?
-<<<<<<< HEAD
-        .args(&["--tls-cert", "wrong", "--tls-key", "key.pem"])
-=======
         .args(["--tls-cert", "wrong", "--tls-key", "tests/data/key.pem"])
->>>>>>> 646742fd
         .assert()
         .failure()
         .stderr(contains("Error: Couldn't access TLS certificate \"wrong\""));
