use std::io::{self, Write};
use std::net::{IpAddr, SocketAddr, TcpListener};
#[cfg(unix)]
use std::os::unix::net::UnixListener;
use std::path::PathBuf;
use std::thread;
use std::time::Duration;

use actix_files::NamedFile;
use actix_web::{
    http::header::ContentType, middleware, web, App, HttpRequest, HttpResponse, Responder,
};
use actix_web_httpauth::middleware::HttpAuthentication;
use anyhow::Result;
use clap::{crate_version, CommandFactory, Parser};
use fast_qr::QRBuilder;
use log::{error, warn};
use yansi::{Color, Paint};

mod archive;
mod args;
mod auth;
mod config;
mod consts;
mod errors;
mod file_upload;
mod listing;
mod pipe;
mod renderer;

use crate::args::Interface;
use crate::config::MiniserveConfig;
use crate::errors::ContextualError;

fn main() -> Result<()> {
    let args = args::CliArgs::parse();

    if let Some(shell) = args.print_completions {
        let mut clap_app = args::CliArgs::command();
        let app_name = clap_app.get_name().to_string();
        clap_complete::generate(shell, &mut clap_app, app_name, &mut io::stdout());
        return Ok(());
    }

    if args.print_manpage {
        let clap_app = args::CliArgs::command();
        let man = clap_mangen::Man::new(clap_app);
        man.render(&mut io::stdout())?;
        return Ok(());
    }

    let miniserve_config = MiniserveConfig::try_from_args(args)?;

    run(miniserve_config).map_err(|e| {
        errors::log_error_chain(e.to_string());
        e
    })?;

    Ok(())
}

#[actix_web::main(miniserve)]
async fn run(miniserve_config: MiniserveConfig) -> Result<(), ContextualError> {
    if cfg!(windows) && !Paint::enable_windows_ascii() {
        Paint::disable();
    }

    let log_level = if miniserve_config.verbose {
        simplelog::LevelFilter::Info
    } else {
        simplelog::LevelFilter::Warn
    };

    simplelog::TermLogger::init(
        log_level,
        simplelog::Config::default(),
        simplelog::TerminalMode::Mixed,
        simplelog::ColorChoice::Auto,
    )
    .or_else(|_| simplelog::SimpleLogger::init(log_level, simplelog::Config::default()))
    .expect("Couldn't initialize logger");

    if miniserve_config.no_symlinks && miniserve_config.path.is_symlink() {
        return Err(ContextualError::NoSymlinksOptionWithSymlinkServePath(
            miniserve_config.path.to_string_lossy().to_string(),
        ));
    }

    let inside_config = miniserve_config.clone();

    let canon_path = miniserve_config.path.canonicalize().map_err(|e| {
        ContextualError::IoError("Failed to resolve path to be served".to_string(), e)
    })?;

    // warn if --index is specified but not found
    if let Some(ref index) = miniserve_config.index {
        if !canon_path.join(index).exists() {
            warn!(
                "The file '{}' provided for option --index could not be found.",
                index.to_string_lossy(),
            );
        }
    }

    let path_string = canon_path.to_string_lossy();

    println!(
        "{name} v{version}",
        name = Paint::new("miniserve").bold(),
        version = crate_version!()
    );
    if !miniserve_config.path_explicitly_chosen {
        // If the path to serve has NOT been explicitly chosen and if this is NOT an interactive
        // terminal, we should refuse to start for security reasons. This would be the case when
        // running miniserve as a service but forgetting to set the path. This could be pretty
        // dangerous if given with an undesired context path (for instance /root or /).
        if !atty::is(atty::Stream::Stdout) {
            return Err(ContextualError::NoExplicitPathAndNoTerminal);
        }

        warn!("miniserve has been invoked without an explicit path so it will serve the current directory after a short delay.");
        warn!(
            "Invoke with -h|--help to see options or invoke as `miniserve .` to hide this advice."
        );
        print!("Starting server in ");
        io::stdout()
            .flush()
            .map_err(|e| ContextualError::IoError("Failed to write data".to_string(), e))?;
        for c in "3… 2… 1… \n".chars() {
            print!("{c}");
            io::stdout()
                .flush()
                .map_err(|e| ContextualError::IoError("Failed to write data".to_string(), e))?;
            thread::sleep(Duration::from_millis(500));
        }
    }

    let display_urls = {
        let (mut ifaces, wildcard): (Vec<_>, Vec<_>) =
            miniserve_config.interfaces.clone().into_iter().partition(
                |interface| match interface {
                    Interface::Address(addr) => !addr.is_unspecified(),
                    _ => false,
                },
            );

        // Replace wildcard addresses with local interface addresses
        if !wildcard.is_empty() {
            let all_ipv4 = wildcard
                .iter()
                .filter_map(|interface| match interface {
                    Interface::Address(addr) => Some(addr),
                    _ => None,
                })
                .any(|addr| addr.is_ipv4());

            let all_ipv6 = wildcard
                .iter()
                .filter_map(|interface| match interface {
                    Interface::Address(addr) => Some(addr),
                    _ => None,
                })
                .any(|addr| addr.is_ipv6());

            ifaces = get_if_addrs::get_if_addrs()
                .unwrap_or_else(|e| {
                    error!("Failed to get local interface addresses: {}", e);
                    Default::default()
                })
                .into_iter()
                .map(|iface| iface.ip())
                .filter(|ip| (all_ipv4 && ip.is_ipv4()) || (all_ipv6 && ip.is_ipv6()))
                .map(|ip| Interface::Address(ip))
                .collect();
            ifaces.sort();
        }

        ifaces
            .into_iter()
            .map(|interface| match interface {
                Interface::Address(addr) => match addr {
                    IpAddr::V4(_) => format!("{}:{}", addr, miniserve_config.port),
                    IpAddr::V6(_) => format!("[{}]:{}", addr, miniserve_config.port),
                },
                Interface::Path(path) => path.display().to_string(),
            })
            .map(|addr| match miniserve_config.tls_rustls_config {
                Some(_) => format!("https://{addr}"),
                None => format!("http://{addr}"),
            })
            .map(|url| format!("{}{}", url, miniserve_config.route_prefix))
            .collect::<Vec<_>>()
    };

    let socket_addresses = miniserve_config
        .interfaces
        .iter()
        .filter_map(|interface| match interface {
            Interface::Address(addr) => Some(SocketAddr::new(*addr, miniserve_config.port)),
            _ => None,
        })
        .collect::<Vec<_>>();

    #[cfg(unix)]
    let unix_socket_paths = miniserve_config
        .interfaces
        .iter()
        .filter_map(|interface| match interface {
            Interface::Path(path) => Some(path),
            _ => None,
        })
        .collect::<Vec<_>>();

    let mut display_sockets = socket_addresses
        .iter()
        .map(|sock| Color::Green.paint(sock.to_string()).bold().to_string())
        .collect::<Vec<_>>();

    #[cfg(unix)]
    unix_socket_paths
        .iter()
        .for_each(|path| display_sockets.push(Color::Green.paint(path.display()).bold().to_string()));

    let srv = actix_web::HttpServer::new(move || {
        App::new()
            .wrap(configure_header(&inside_config.clone()))
            .app_data(inside_config.clone())
            .wrap_fn(errors::error_page_middleware)
            .wrap(middleware::Logger::default())
            .route(&inside_config.favicon_route, web::get().to(favicon))
            .route(&inside_config.css_route, web::get().to(css))
            .service(
                web::scope(&inside_config.route_prefix)
                    .wrap(middleware::Condition::new(
                        !inside_config.auth.is_empty(),
                        actix_web::middleware::Compat::new(HttpAuthentication::basic(
                            auth::handle_auth,
                        )),
                    ))
                    .configure(|c| configure_app(c, &inside_config)),
            )
            .default_service(web::get().to(error_404))
    });

    #[cfg(unix)]
    let srv = unix_socket_paths.iter().try_fold(srv, |srv, path| {
        use std::os::unix::fs::FileTypeExt;

        // Error out if path already exists and is not a socket file
        // FIXME: Maybe shouldn't use unwrap here
        if path.exists() && !std::fs::metadata(path).unwrap().file_type().is_socket() {
            return Err(ContextualError::UnixSocketFileAlreadyExists(
                path.display().to_string(),
            ));
        }

        let listener = create_unix_listener(path).map_err(|e| {
            ContextualError::IoError(
                format!("Failed to bind unix listener to {}", path.display()),
                e,
            )
        })?;

        srv.listen_uds(listener).map_err(|e| {
            ContextualError::IoError(format!("Failed to bind server to {}", path.display()), e)
        })
    })?;

    let srv = socket_addresses.iter().try_fold(srv, |srv, addr| {
        let listener = create_tcp_listener(*addr).map_err(|e| {
<<<<<<< HEAD
            ContextualError::IoError(format!("Failed to bind tcp listener to {}", addr), e)
=======
            ContextualError::IoError(format!("Failed to bind server to {addr}"), e)
>>>>>>> 646742fd
        })?;

        #[cfg(feature = "tls")]
        let srv = match &miniserve_config.tls_rustls_config {
            Some(tls_config) => srv.listen_rustls(listener, tls_config.clone()),
            None => srv.listen(listener),
        };

        #[cfg(not(feature = "tls"))]
        let srv = srv.listen(listener);

        srv.map_err(|e| ContextualError::IoError(format!("Failed to bind server to {addr}"), e))
    })?;

    let srv = srv.shutdown_timeout(0).run();

    println!("Bound to {}", display_sockets.join(", "));

    println!("Serving path {}", Color::Yellow.paint(path_string).bold());

    println!(
        "Available at (non-exhaustive list):\n    {}\n",
        display_urls
            .iter()
            .map(|url| Color::Green.paint(url).bold().to_string())
            .collect::<Vec<_>>()
            .join("\n    "),
    );

    // print QR code to terminal
    if miniserve_config.show_qrcode && atty::is(atty::Stream::Stdout) {
        for url in display_urls
            .iter()
            .filter(|url| !url.contains("//127.0.0.1:") && !url.contains("//[::1]:"))
        {
            match QRBuilder::new(url.clone()).ecl(consts::QR_EC_LEVEL).build() {
                Ok(qr) => {
                    println!("QR code for {}:", Color::Green.paint(url).bold());
                    qr.print();
                }
                Err(e) => {
                    error!("Failed to render QR to terminal: {:?}", e);
                }
            };
        }
    }

    if atty::is(atty::Stream::Stdout) {
        println!("Quit by pressing CTRL-C");
    }

    srv.await
        .map_err(|e| ContextualError::IoError("".to_owned(), e))
}

/// Allows us to set low-level socket options
///
/// This mainly used to set `set_only_v6` socket option
/// to get a consistent behavior across platforms.
/// see: https://github.com/svenstaro/miniserve/pull/500
fn create_tcp_listener(addr: SocketAddr) -> io::Result<TcpListener> {
    use socket2::{Domain, Protocol, Socket, Type};
    let socket = Socket::new(Domain::for_address(addr), Type::STREAM, Some(Protocol::TCP))?;
    if addr.is_ipv6() {
        socket.set_only_v6(true)?;
    }
    socket.set_reuse_address(true)?;
    socket.bind(&addr.into())?;
    socket.listen(1024 /* Default backlog */)?;
    Ok(TcpListener::from(socket))
}

#[cfg(unix)]
fn create_unix_listener(path: &PathBuf) -> io::Result<UnixListener> {
    let socket = UnixListener::bind(path)?;
    Ok(UnixListener::from(socket))
}

fn configure_header(conf: &MiniserveConfig) -> middleware::DefaultHeaders {
    conf.header.iter().flatten().fold(
        middleware::DefaultHeaders::new(),
        |headers, (header_name, header_value)| headers.add((header_name, header_value)),
    )
}

/// Configures the Actix application
///
/// This is where we configure the app to serve an index file, the file listing, or a single file.
fn configure_app(app: &mut web::ServiceConfig, conf: &MiniserveConfig) {
    let dir_service = || {
        let mut files = actix_files::Files::new("", &conf.path);

        // Use specific index file if one was provided.
        if let Some(ref index_file) = conf.index {
            files = files.index_file(index_file.to_string_lossy());
            // Handle SPA option.
            //
            // Note: --spa requires --index in clap.
            if conf.spa {
                files = files.default_handler(
                    NamedFile::open(conf.path.join(index_file))
                        .expect("Can't open SPA index file."),
                );
            }
        }

        if conf.show_hidden {
            files = files.use_hidden_files();
        }

        let base_path = conf.path.clone();
        let no_symlinks = conf.no_symlinks;
        files
            .show_files_listing()
            .files_listing_renderer(listing::directory_listing)
            .prefer_utf8(true)
            .redirect_to_slash_directory()
            .path_filter(move |path, _| {
                // deny symlinks if conf.no_symlinks
                !(no_symlinks && base_path.join(path).is_symlink())
            })
    };

    if conf.path.is_file() {
        // Handle single files
        app.service(web::resource(["", "/"]).route(web::to(listing::file_handler)));
    } else {
        if conf.file_upload {
            // Allow file upload
            app.service(web::resource("/upload").route(web::post().to(file_upload::upload_file)));
        }
        // Handle directories
        app.service(dir_service());
    }
}

async fn error_404(req: HttpRequest) -> Result<HttpResponse, ContextualError> {
    Err(ContextualError::RouteNotFoundError(req.path().to_string()))
}

async fn favicon() -> impl Responder {
    let logo = include_str!("../data/logo.svg");
    HttpResponse::Ok()
        .insert_header(ContentType(mime::IMAGE_SVG))
        .body(logo)
}

async fn css() -> impl Responder {
    let css = include_str!(concat!(env!("OUT_DIR"), "/style.css"));
    HttpResponse::Ok()
        .insert_header(ContentType(mime::TEXT_CSS))
        .body(css)
}<|MERGE_RESOLUTION|>--- conflicted
+++ resolved
@@ -268,11 +268,7 @@
 
     let srv = socket_addresses.iter().try_fold(srv, |srv, addr| {
         let listener = create_tcp_listener(*addr).map_err(|e| {
-<<<<<<< HEAD
-            ContextualError::IoError(format!("Failed to bind tcp listener to {}", addr), e)
-=======
-            ContextualError::IoError(format!("Failed to bind server to {addr}"), e)
->>>>>>> 646742fd
+            ContextualError::IoError(format!("Failed to bind tcp listener to {addr}"), e)
         })?;
 
         #[cfg(feature = "tls")]
