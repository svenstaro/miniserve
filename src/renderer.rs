--- conflicted
+++ resolved
@@ -15,46 +15,38 @@
     page_parent: Option<String>,
     sort_method: Option<listing::SortingMethod>,
     sort_order: Option<listing::SortingOrder>,
-<<<<<<< HEAD
     color_scheme: themes::ColorScheme,
-) -> Markup {
-    html! {
-        (page_header(page_title, &color_scheme))
-        body {
-            (color_scheme_selector(&sort_method, &sort_order, &color_scheme))
-            div.container {
-                span #top { }
-                h1.title { (page_title) }
-                div.download {
-                    @for compression_method in archive::CompressionMethod::get_compression_methods() {
-                        (archive_button(compression_method))
-                    }
-=======
     file_upload: bool,
     upload_route: &str,
     current_dir: &str,
 ) -> Markup {
     html! {
-        (page_header(page_title))
-        body id="dropContainer" {
-            span #top { }
-            h1 { (page_title) }
-            @if file_upload {
-                form id="file_submit" action={(upload_route) "?path=" (current_dir)} method="POST" enctype="multipart/form-data" {
-                    p { "Select file to upload or drag it into the window" }
-                    input type="file" name="file_to_upload" id="fileInput" {}
-                    input type="submit" value="Upload file" {}
+        (page_header(page_title, &color_scheme))
+        body#drop-container {
+            div.drag-form {
+                div.drag-title {
+                    h1 { "Drop your file here to upload it" }
                 }
             }
-            div.download {
-                (archive_button(archive::CompressionMethod::TarGz))
-            }
-            table {
-                thead {
-                    th { (build_link("name", "Name", &sort_method, &sort_order)) }
-                    th { (build_link("size", "Size", &sort_method, &sort_order)) }
-                    th { (build_link("date", "Last modification", &sort_method, &sort_order)) }
->>>>>>> 46c29142
+            (color_scheme_selector(&sort_method, &sort_order, &color_scheme))
+            div.container {
+                span#top { }
+                h1.title { (page_title) }
+                div.download {
+                   @for compression_method in archive::CompressionMethod::get_compression_methods() {
+                        (archive_button(compression_method))
+                    }
+                }
+                @if file_upload {
+                    div.upload {
+                        form id="file_submit" action={(upload_route) "?path=" (current_dir)} method="POST" enctype="multipart/form-data" {
+                            p { "Select a file to upload or drag it anywhere into the window" }
+                            div {
+                                input#file-input type="file" name="file_to_upload" {}
+                                button type="submit" { "Upload file" }
+                            }
+                        }
+                    }
                 }
                 table {
                     thead {
@@ -296,6 +288,7 @@
         font-weight: 300;
         color: {text_color};
         background: {background};
+        position: relative;
     }}
     .container {{
         padding: 1.5rem 5rem;
@@ -514,7 +507,50 @@
     }}
     .download a:not(:last-of-type) {{
         margin-right: 1rem;
-<<<<<<< HEAD
+    }}
+    .upload {{
+        display: flex;
+        justify-content: flex-end;
+        margin-top: 1rem;
+    }}
+    .upload p {{
+        font-size: 0.8rem;
+        margin-bottom: 1rem;
+        color: {upload_text_color};
+    }}
+    .upload form {{
+        padding: 1rem;
+        border: 1px solid {upload_form_border_color};
+        background: {upload_form_background};
+    }}
+    .upload button {{
+        background: {upload_button_background};
+        padding: 0.5rem;
+        border-radius: 0.2rem;
+        color: {upload_button_text_color};
+        border: none;
+    }}
+    .upload div {{
+        display: flex;
+        align-items: baseline;
+        justify-content: space-between;
+    }}
+    .drag-form {{
+        display: none;
+        background: {drag_background};
+        position: absolute;
+        border: 0.5rem dashed {drag_border_color};
+        width: calc(100% - 1rem);
+        height: calc(100% - 1rem);
+        text-align: center;
+        z-index: 2;
+    }}
+    .drag-title {{
+        position: fixed;
+        color: {drag_text_color};
+        top: 50%;
+        width: 100%;
+        text-align: center;
     }}
     @media (max-width: 760px) {{
         nav {{
@@ -524,15 +560,7 @@
             padding: 1.5rem 2.5rem;
         }}
         h1 {{
-=======
-    }
-    .drag_hover {
-        box-shadow: inset 0 25px 40px #aae;
-    }
-    @media (max-width: 600px) {
-        h1 {
->>>>>>> 46c29142
-            font-size: 1.375em;
+            font-size: 1.4em;
         }}
         td:not(:nth-child(1)), th:not(:nth-child(1)){{
             display: none;
@@ -544,10 +572,21 @@
             padding-bottom: 1rem;
         }}
         .back {{
+            display: initial;
+        }}
+        .upload {{
+            margin-top: 2rem;
+        }}
+        .upload form {{
+            width: 100%;
+        }}
+        .back {{
             right: 1.5rem;
         }}
-        .back {{
-            display: initial;
+    }}
+    @media (max-width: 600px) {{
+        h1 {{
+            font-size: 1.375em;
         }}
     }}
     @media (max-width: 400px) {{
@@ -593,7 +632,15 @@
         switch_theme_border = theme.switch_theme_border,
         change_theme_link_color = theme.change_theme_link_color,
         change_theme_link_color_hover = theme.change_theme_link_color_hover,
-        field_color = theme.field_color);
+        field_color = theme.field_color,
+        upload_text_color = theme.upload_text_color,
+        upload_form_border_color = theme.upload_form_border_color,
+        upload_form_background = theme.upload_form_background,
+        upload_button_background = theme.upload_button_background,
+        upload_button_text_color = theme.upload_button_text_color,
+        drag_background = theme.drag_background,
+        drag_border_color = theme.drag_border_color,
+        drag_text_color = theme.drag_text_color);
     (PreEscaped(css))
 }
 
@@ -631,31 +678,44 @@
             meta http-equiv="X-UA-Compatible" content="IE=edge";
             meta name="viewport" content="width=device-width, initial-scale=1";
             title { (page_title) }
-<<<<<<< HEAD
             style { (css(&color_scheme)) }
-=======
-            style { (css()) }
             (PreEscaped(r#"
             <script>
                 window.onload = function() {
-                    dropContainer.ondragover = dropContainer.ondragenter = function(evt) {
-                        dropContainer.className = "drag_hover";
-                        evt.preventDefault();
+                    const dropContainer = document.querySelector('#drop-container');
+                    const dragForm = document.querySelector('.drag-form');
+                    const fileInput = document.querySelector('#file-input');
+                    const collection = [];
+
+                    dropContainer.ondragover = function(e) {
+                        e.preventDefault();
+                    }
+
+                    dropContainer.ondragenter = function(e) {
+                        e.preventDefault();
+                        if (collection.length === 0) {
+                            dragForm.style.display = 'initial'; 
+                        }
+                        collection.push(e.target);
                     };
 
-                    dropContainer.ondrop = function(evt) {
-                      fileInput.files = evt.dataTransfer.files;
-                      evt.preventDefault();
-                      file_submit.submit();
+                    dropContainer.ondragleave = function(e) {
+                        e.preventDefault();
+                        collection.splice(collection.indexOf(e.target), 1);
+                        if (collection.length === 0) {
+                            dragForm.style.display = 'none';
+                        }
                     };
 
-                    dropContainer.ondragleave = function() {
-                        dropContainer.className = "";
-                    }
+                    dropContainer.ondrop = function(e) {
+                        e.preventDefault();
+                        fileInput.files = e.dataTransfer.files;
+                        file_submit.submit();
+                        dragForm.style.display = 'none';
+                    };
                 }
             </script>
             "#))
->>>>>>> 46c29142
         }
     }
 }
